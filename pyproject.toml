[tool.poetry]
name = "tech-coach-examples"
version = "0.1.0"
description = ""
authors = ["Arne Sørli <81353974+arneso-ssb@users.noreply.github.com>"]
license = "MIT"

[tool.poetry.dependencies]
python = ">=3.10,<3.13"
papermill = ">=2.4.0"
dapla-toolbelt = ">=1.8.2"
pandas = {extras = ["gcp", "performance"], version = ">=2.0.2"}
duckdb = ">=0.9.1"
<<<<<<< HEAD
tomli = "^2.0.1"
ssb-fagfunksjoner = "^0.1.0"
=======
polars = "^0.20.14"
>>>>>>> 309e08cc

[tool.poetry.group.dev.dependencies]
black = {extras = ["d", "jupyter"], version = ">=23.3.0"}
ipykernel = ">=6.22.0"
isort = ">=5.12.0"
jupyterlab = ">=3.6.3"
jupytext = ">=1.15.2"
nbstripout = ">=0.6.1"
pre-commit = ">=3.3.1"
pre-commit-hooks = ">=4.4.0"
pytest = ">=7.3.1"
ipywidgets = ">=8.1.1"
ruff = ">=0.1.3"

[build-system]
requires = ["poetry-core>=1.0.0"]
build-backend = "poetry.core.masonry.api"

[tool.isort]
profile = "black"
skip_gitignore = true
lines_after_imports = 2
# The line below is needed for jupyter notebooks stored as .py in percent format.
# See https://github.com/PyCQA/isort/issues/1338 for details
treat_comments_as_code = ["# %%"]

[tool.jupytext]
formats = "ipynb,auto:percent"
notebook_metadata_filter = "jupytext.text_representation,-jupytext.text_representation.jupytext_version,-widgets,-varInspector"
cell_metadata_filter = "-papermill,tags"

[tool.ruff]
force-exclude = true  # Apply excludes to pre-commit
show-fixes = true
# src = ["src", "tests"]
target-version = "py39"  # Minimum Python version supported
include = ["*.py", "*.pyi", "**/pyproject.toml", "*.ipynb"]
extend-exclude = [
    "__pycache__",
    "old",
    ".ipynb_checkpoints",
    "noxfile.py",
    "docs/conf.py",
]

# Ruff rules may be customized as desired: https://docs.astral.sh/ruff/rules/
[tool.ruff.lint]
select = [
    "A",    # prevent using keywords that clobber python builtins
    "B",    # bugbear: security warnings
    "D",    # pydocstyle
    "E",    # pycodestyle
    "F",    # pyflakes
    "ISC",  # implicit string concatenation
    "UP",   # alert you when better syntax is available in your python version
    "RUF",  # the ruff developer's own rules
    "S",    # Bandit security testing
]
ignore = [
    "ANN101", # Supress missing-type-self.
    "D100",   # Supress undocumented-public-module. Only doc of public api required.
    "E402",   # Supress module-import-not-at-top-of-file, needed in jupyter notebooks.
    "E501",   # Supress line-too-long warnings: trust black's judgement on this one.
    "I001",   # Don't use ruff to sort imports because of jupytext files.
    "T201",   # Allow print statements.
    "ERA001", # Allow commented-out code, needed for jupytext.
    "INP001", # Don't require __init__.py file.
    "PD901",  # Allow df as variable name.
    "B018",   # Like T201, allow expressions printing variables in notebooks.
    "C408",   # Allow unnecessary collection call since can be more readable.
]

[tool.ruff.lint.mccabe]
max-complexity = 15

[tool.ruff.lint.pydocstyle]
convention = "google"  # You can also use "numpy".

[tool.ruff.lint.per-file-ignores]
"*/__init__.py" = ["F401"]
"**/tests/*" = [
    # asserts are encouraged in pytest
    "S101",
    # return annotations don't add value for test functions
    "ANN201",
    # docstrings are overkill for test functions
    "D103",
    "D100",
]<|MERGE_RESOLUTION|>--- conflicted
+++ resolved
@@ -11,12 +11,9 @@
 dapla-toolbelt = ">=1.8.2"
 pandas = {extras = ["gcp", "performance"], version = ">=2.0.2"}
 duckdb = ">=0.9.1"
-<<<<<<< HEAD
 tomli = "^2.0.1"
 ssb-fagfunksjoner = "^0.1.0"
-=======
 polars = "^0.20.14"
->>>>>>> 309e08cc
 
 [tool.poetry.group.dev.dependencies]
 black = {extras = ["d", "jupyter"], version = ">=23.3.0"}
